--- conflicted
+++ resolved
@@ -605,17 +605,12 @@
                         wakeonlan.send_magic_packet(self._mac, ip_address=self._broadcast)
                         time.sleep(0.25)
                 else:
-<<<<<<< HEAD
-                    wakeonlan.send_magic_packet(self._mac)
-                time.sleep(2)
+                    for i in range(20):
+                        wakeonlan.send_magic_packet(self._mac)
+                        time.sleep(0.25)
                 #Force Update as send command not called
                 self.update(no_throttle=True)
                 self.schedule_update_ha_state(True)
-=======
-                    for i in range(20):
-                        wakeonlan.send_magic_packet(self._mac)
-                        time.sleep(0.25)
->>>>>>> cbc3bfee
             else:
                 self.send_command("KEY_POWERON")
         #Assume optomistic ON
